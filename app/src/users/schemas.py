import re
from typing import Optional

from pydantic import UUID4, BaseModel, ConfigDict, EmailStr, field_validator
from src.configuration.settings import settings
from src.media.schemas import MediaAssetReference, MediaAssetResponse
from src.roles.schemas import RoleBase, RoleResponse


class UserBase(BaseModel):
    email: EmailStr
    domain: str


class UserExt(BaseModel):
    first_name: Optional[str] = None
    last_name: Optional[str] = None
    phone: Optional[str] = None
    role: Optional[RoleResponse] = None
    photo: Optional[MediaAssetResponse] = None


def validate_password(value: str) -> str:
    """Check the password using the regular expression from the password_regex settings field"""
    pattern = re.compile(settings.password_regex)
    if not pattern.match(value):
        raise ValueError(settings.password_incorrect_message)
    return value


<<<<<<< HEAD
class UserCreate(UserBase, UserExt):
=======
class UserCreate(UserBase):
>>>>>>> 908609a9
    password: str

    validate_password = field_validator("password")(validate_password)


class UserResponse(UserBase, UserExt):
    model_config = ConfigDict(from_attributes=True)


class UserUpdate(UserExt):
    role: Optional[RoleBase] = None
    first_name: Optional[str] = None
    last_name: Optional[str] = None
    phone: Optional[str] = None
    photo: Optional[MediaAssetReference] = None


class UserPasswordUpdate(BaseModel):
    password_old: str
    password_new: str

    validate_new_password = field_validator("password_new")(validate_password)

class UserPasswordNew(BaseModel):
    password_new: str

    validate_new_password = field_validator("password_new")(validate_password)<|MERGE_RESOLUTION|>--- conflicted
+++ resolved
@@ -28,11 +28,7 @@
     return value
 
 
-<<<<<<< HEAD
 class UserCreate(UserBase, UserExt):
-=======
-class UserCreate(UserBase):
->>>>>>> 908609a9
     password: str
 
     validate_password = field_validator("password")(validate_password)
@@ -56,6 +52,7 @@
 
     validate_new_password = field_validator("password_new")(validate_password)
 
+
 class UserPasswordNew(BaseModel):
     password_new: str
 
