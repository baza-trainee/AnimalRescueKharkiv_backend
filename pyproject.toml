--- conflicted
+++ resolved
@@ -6,12 +6,8 @@
 readme = "README.md"
 
 [tool.poetry.dependencies]
-<<<<<<< HEAD
-python = "^3.10"
+python = "^3.12"
 # web framework
-=======
-python = "^3.12"
->>>>>>> 8c494a3e
 fastapi = "^0.111.0"
 # web server
 uvicorn = {extras = ["standard"], version = "^0.29.0"}
@@ -33,12 +29,9 @@
 redis-lru = "^0.1.2"
 asyncpg = "^0.29.0"
 
-<<<<<<< HEAD
 [tool.poetry.group.dev.dependencies]
 # pre-commit linters and formatters
 pre-commit = "^3.7.1"
-=======
->>>>>>> 8c494a3e
 
 [build-system]
 requires = ["poetry-core"]
